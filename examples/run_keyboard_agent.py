--- conflicted
+++ resolved
@@ -10,15 +10,9 @@
 agent '0' for 10 episodes, run:
 
     python run_keyboard_agent.py \
-<<<<<<< HEAD
-        --env-id Driving-v0 \
-        --keyboard-agent-ids 0 \
-        --num-episodes 10
-=======
         --env_id Driving-v1 \
         --keyboard_agent_ids 0 \
         --num_episodes 10
->>>>>>> 52d148cf
 
 """
 import math
